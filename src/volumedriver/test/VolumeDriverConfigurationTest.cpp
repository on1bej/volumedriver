// Copyright 2015 iNuron NV
//
// Licensed under the Apache License, Version 2.0 (the "License");
// you may not use this file except in compliance with the License.
// You may obtain a copy of the License at
//
//     http://www.apache.org/licenses/LICENSE-2.0
//
// Unless required by applicable law or agreed to in writing, software
// distributed under the License is distributed on an "AS IS" BASIS,
// WITHOUT WARRANTIES OR CONDITIONS OF ANY KIND, either express or implied.
// See the License for the specific language governing permissions and
// limitations under the License.

#include "VolManagerTestSetup.h"

#include <boost/property_tree/json_parser.hpp>

#include <youtils/BuildInfoString.h>
#include <youtils/FileUtils.h>
#include <youtils/InitializedParam.h>
#include <youtils/VolumeDriverComponent.h>

#include <backend/BackendConfig.h>

#include "../VolManager.h"
#include "../VolumeDriverParameters.h"

namespace volumedrivertest
{

using namespace volumedriver;

namespace be = backend;
namespace bpt = boost::property_tree;
namespace fs = boost::filesystem;
namespace ip = initialized_params;
namespace yt = youtils;

class VolumeDriverConfigurationTest
    : public VolManagerTestSetup
{
public:
    VolumeDriverConfigurationTest()
        : VolManagerTestSetup("VolumeDriverConfigurationTest")
    {}

protected:
    DECLARE_LOGGER("VolumeDriverConfigurationTest");

    static const uint32_t current_configuration = 1;

    template<typename T>
    void
    test_forbidden_param_update(const T& newval)
    {
        bpt::ptree pt;
        VolManager& vm = *VolManager::get();
        vm.persistConfiguration(pt,
                                ReportDefault::T);
        const T oldval(pt);

        ASSERT_NE(oldval.value(),
                  newval.value());

        newval.persist(pt);

        UpdateReport urep;
        ConfigurationReport crep;
        EXPECT_FALSE(vm.updateConfiguration(pt,
                                            urep,
                                            crep));
        EXPECT_EQ(1U,
                  crep.size());
        EXPECT_EQ(0U,
                  urep.update_size());

        vm.persistConfiguration(pt,
                                ReportDefault::T);
        const T latestval(pt);

        EXPECT_EQ(oldval.value(),
                  latestval.value());
    }
};

TEST_P(VolumeDriverConfigurationTest, checkPersistIsOkForUpdate)
{
    bpt::ptree pt;
    VolManager::get()->persistConfiguration(pt);
}

TEST_P(VolumeDriverConfigurationTest, DISABLED_checkConfiguration)
{
    bpt::ptree pt;

    ip::PARAMETER_TYPE(open_scos_per_volume)(0).persist(pt);

    ConfigurationReport rep;

    ASSERT_FALSE(VolManager::get()->checkConfiguration(pt,
                                                       rep));
    ASSERT_EQ(1U, rep.size());
    EXPECT_EQ(std::string(rep.front().param_name()),std::string("open_scos_per_volume"));
}

TEST_P(VolumeDriverConfigurationTest, PrintConfigurationDocumentation)
{
    std::cout <<
        "This documentation only documents the volumedriver *library*." <<
        std::endl <<
        "It was created for: " <<
        std::endl <<
        youtils::buildInfoString() <<
        "Some parameters might not be documented... these should be regarded as internal and should *not* be changed" <<
        std::endl;

    for (const auto pinfo: ip::ParameterInfo::get_parameter_info_list())
    {
        if(T(pinfo->document_))
        {

            std::cout << "* " << pinfo->name << std::endl
                      << "** " <<"section: " <<  pinfo->section_name << std::endl
                      << "** " << pinfo->doc_string << std::endl;
            if(pinfo->has_default)
            {
                std::cout << "** " << "default: " << pinfo->def_ << std::endl;
            }
            else
            {
                std::cout << "** " << "required parameter " << std::endl;
            }

            if(pinfo->dimensioned_value)
            {
                std::cout << "** Dimensioned Literal (\"234MiB\")" << std::endl;
            }
            else
            {
                std::cout << "** Normal Literal " << std::endl;
            }

            if(pinfo->can_be_reset)
            {
                std::cout << "** " << "Parameter can be reconfigured dynamically" << std::endl;
            }
            else
            {
                std::cout << "** " << "Parameter cannot be reconfigured dynamically" << std::endl;
            }
        }
    }
}

TEST_P(VolumeDriverConfigurationTest, DISABLED_dumpConfigAndExit)
{
    bpt::ptree pt;
    VolManager::get()->persistConfiguration(std::string("/tmp/current_configuration"));
    abort();
}

namespace
{

struct ComponentCounter
{
    ComponentCounter()
        :count_(0)
    {}

    void
    operator()(const VolumeDriverComponent* component)
    {
        ++count_;
        std::cout << component->componentName() << std::endl;
    }
    uint32_t count_;
};

}

TEST_P(VolumeDriverConfigurationTest, componentTest)
{
    ComponentCounter counter;
    VolManager::get()->for_each_components(counter);
    // Maintain a list of expected components here?
    ASSERT_EQ(8U, counter.count_);
}

TEST_P(VolumeDriverConfigurationTest, mount_points)
{
    {
        bpt::ptree pt;
        VolManager::get()->persistConfiguration(pt);
        ConfigurationReport c_rep;
        ASSERT_TRUE(VolManager::get()->getClusterCache().checkConfig(pt,
                                                                c_rep));
        ASSERT_EQ(0U, c_rep.size());
    }

    {
        bpt::ptree pt;
        VolManager::get()->persistConfiguration(pt);
        UpdateReport u_rep;

        ASSERT_NO_THROW(VolManager::get()->getClusterCache().update(pt,
                                                               u_rep));
        EXPECT_EQ(3U, u_rep.getNoUpdates().size());
        EXPECT_EQ(0U, u_rep.getUpdates().size());
    }

    {
        bpt::ptree pt;
        VolManager::get()->persistConfiguration(pt);
        ConfigurationReport c_rep;
        ip::PARAMETER_TYPE(clustercache_mount_points) mps(pt);
        ip::PARAMETER_TYPE(clustercache_mount_points)::ValueType mount_vec;
        for (const auto& mp: mps.value())
        {
            mount_vec.push_back(mp);
        }
        mount_vec.push_back(MountPointConfig("/some/stuff", 45000));
        ip::PARAMETER_TYPE(clustercache_mount_points) new_mps(mount_vec);
        new_mps.persist(pt);

        ASSERT_FALSE(VolManager::get()->getClusterCache().checkConfig(pt,
                                                                 c_rep));
        ASSERT_EQ(1U, c_rep.size());
    }

    {
        bpt::ptree pt;
        VolManager::get()->persistConfiguration(pt);
        ConfigurationReport c_rep;
        bool add = false;
        ip::PARAMETER_TYPE(clustercache_mount_points) mps(pt);
        ip::PARAMETER_TYPE(clustercache_mount_points)::ValueType mount_vec;

        for (const auto& mp: mps.value())
        {
            if(add)
            {
                mount_vec.push_back(mp);
            }
            else
            {
                add = true;
            }
        }
        ip::PARAMETER_TYPE(clustercache_mount_points) new_mps(mount_vec);
        new_mps.persist(pt);

        ASSERT_FALSE(VolManager::get()->getClusterCache().checkConfig(pt,
                                                                 c_rep));
        ASSERT_EQ(1U, c_rep.size());
    }

    {
        bpt::ptree pt;
        VolManager::get()->persistConfiguration(pt);
        ConfigurationReport c_rep;
        bool add = false;
        ip::PARAMETER_TYPE(clustercache_mount_points) mps(pt);
        ip::PARAMETER_TYPE(clustercache_mount_points)::ValueType mount_vec;

        for (const auto& mp: mps.value())
        {
            if(add)
            {
                mount_vec.push_back(mp);
            }
            else
            {
                add = true;
            }
        }
        mount_vec.push_back(MountPointConfig("/some/stuff", 45000));
        ip::PARAMETER_TYPE(clustercache_mount_points) new_mps(mount_vec);
        new_mps.persist(pt);

        ASSERT_FALSE(VolManager::get()->getClusterCache().checkConfig(pt,
                                                                 c_rep));
        EXPECT_EQ(2U, c_rep.size());
    }

    {
        bpt::ptree pt;
        VolManager::get()->persistConfiguration(pt);
        ConfigurationReport c_rep;
        ip::PARAMETER_TYPE(clustercache_mount_points) mps(pt);
        ip::PARAMETER_TYPE(clustercache_mount_points)::ValueType mount_vec;


        for (const auto& mp: mps.value())
        {
            mount_vec.push_back(MountPointConfig(mp.path, 8943));
        }

        ip::PARAMETER_TYPE(clustercache_mount_points) new_mps(mount_vec);
        new_mps.persist(pt);

        ASSERT_FALSE(VolManager::get()->getClusterCache().checkConfig(pt,
                                                                 c_rep));
        EXPECT_EQ(2U, c_rep.size());
        for (const auto& msg: c_rep)
        {
            std::cout << msg.problem() << std::endl;
        }
    }

    {
        // This tests proper reading of offlined mountpoints
        bpt::ptree pt;
        VolManager::get()->persistConfiguration(pt);

        ClusterCache::ManagerType::Info device_info;
        VolManager::get()->getClusterCache().deviceInfo(device_info);
        EXPECT_EQ(2U, device_info.size());
        VolumeId vid1("volume1");
        auto ns1_ptr = make_random_namespace();
        const Namespace& ns1 = ns1_ptr->ns();

        //        Namespace ns1;
        Volume* v = newVolume(vid1,
                              ns1);
        const std::string pattern("bart");

        uint64_t hits = 0, misses = 0, entries = 0;

        VolManager::get()->getClusterCache().get_stats(hits, misses, entries);
        EXPECT_EQ(0U, entries);
        EXPECT_EQ(0U, hits);
        EXPECT_EQ(0U, misses);

        writeToVolume(v, 0, 4096, pattern);
        const uint64_t test_times = 5;

        for(unsigned i = 0; i < test_times; ++i)
        {
            checkVolume(v, 0, 4096, pattern);
        }

        VolManager::get()->getClusterCache().get_stats(hits, misses, entries);
        EXPECT_EQ(1U, entries);
        EXPECT_EQ(test_times - 1, hits);
        EXPECT_EQ(1U, misses);

        ip::PARAMETER_TYPE(clustercache_mount_points) mps(pt);

        for (const auto& mp: mps.value())
        {
            EXPECT_TRUE(device_info.count(mp.path) == 1);
            VolManager::get()->getClusterCache().offlineDevice(mp.path);
        }

        VolManager::get()->getClusterCache().deviceInfo(device_info);
        EXPECT_TRUE(device_info.size() == 0);

        VolManager::get()->getClusterCache().get_stats(hits, misses, entries);
        EXPECT_EQ(0U, entries);
        EXPECT_EQ(test_times - 1, hits);
        EXPECT_EQ(1U, misses);

        ConfigurationReport c_rep;
        ASSERT_TRUE(VolManager::get()->getClusterCache().checkConfig(pt,
                                                                c_rep));
        EXPECT_EQ(0U, c_rep.size());
        UpdateReport u_rep;

        for(unsigned i = 0; i < test_times; ++i)
        {
            checkVolume(v, 0, 4096, pattern);
        }

        VolManager::get()->getClusterCache().get_stats(hits, misses, entries);
        EXPECT_EQ(0U, entries);
        EXPECT_EQ(test_times - 1, hits);
        EXPECT_EQ(test_times + 1, misses);

        ASSERT_NO_THROW(VolManager::get()->getClusterCache().update(pt,
                                                               u_rep));
        VolManager::get()->getClusterCache().deviceInfo(device_info);
        EXPECT_TRUE(device_info.size() == 2);

        for (const auto& mp: mps.value())
        {
            EXPECT_TRUE(device_info.count(mp.path) == 1);
        }
        for(unsigned i = 0; i < test_times; ++i)
        {
            checkVolume(v, 0, 4096, pattern);
        }

        VolManager::get()->getClusterCache().get_stats(hits, misses, entries);
        EXPECT_EQ(1U, entries);
        EXPECT_EQ(hits, 2*test_times - 2);
        EXPECT_EQ(misses, test_times + 2);
    }
}

TEST_P(VolumeDriverConfigurationTest, defaultNoDefault)
{
    bpt::ptree pt_no_default;
    bpt::ptree pt_with_default;
    VolManager::get()->persistConfiguration(pt_no_default, ReportDefault::F);
    VolManager::get()->persistConfiguration(pt_with_default, ReportDefault::T);
}

TEST_P(VolumeDriverConfigurationTest, num_threads)
{
    {
        ip::PARAMETER_TYPE(num_threads) val(350);
        bpt::ptree pt;
        VolManager::get()->persistConfiguration(pt);

        val.persist(pt);
        UpdateReport u_rep;
        ConfigurationReport c_rep;

        ASSERT_FALSE(VolManager::get()->updateConfiguration(pt,
                                                            u_rep,
                                                            c_rep));
        ASSERT_EQ(1U, c_rep.size());
        ASSERT_EQ(0U, u_rep.update_size());
        ASSERT_EQ(0U, u_rep.no_update_size());
    }

    {
        ip::PARAMETER_TYPE(num_threads) val(64);
        bpt::ptree pt;
        VolManager::get()->persistConfiguration(pt);

        val.persist(pt);
        UpdateReport u_rep;
        ConfigurationReport c_rep;
        ASSERT_TRUE(VolManager::get()->updateConfiguration(pt,
                                                           u_rep,
                                                           c_rep));
        EXPECT_EQ(0U, c_rep.size());
        EXPECT_EQ(1U, u_rep.update_size());

        for (const auto& u: u_rep.getUpdates())
        {
            LOG_INFO("updated: " << u.parameter_name);
        }

<<<<<<< HEAD
        EXPECT_EQ(34U,
=======
        EXPECT_EQ(35U,
>>>>>>> 6694f0e5
                  u_rep.no_update_size());
    }

    {
        ip::PARAMETER_TYPE(num_threads) val(64);
        bpt::ptree pt;
        VolManager::get()->persistConfiguration(pt);
        val.persist(pt);
        UpdateReport u_rep;
        ConfigurationReport c_rep;
        ASSERT_TRUE(VolManager::get()->updateConfiguration(pt,
                                                           u_rep,
                                                           c_rep));
        EXPECT_EQ(0U, u_rep.update_size());

        for (const auto& u: u_rep.getUpdates())
        {
            std::cerr << u.parameter_name << std::endl;
        }

<<<<<<< HEAD
        EXPECT_EQ(35U, u_rep.no_update_size());
=======
        EXPECT_EQ(36U, u_rep.no_update_size());
>>>>>>> 6694f0e5
    }
}

TEST_P(VolumeDriverConfigurationTest, enums)
{
    bpt::ptree pt;
    std::list<ClusterCacheBehaviour> lst{ ClusterCacheBehaviour::CacheOnWrite,
            ClusterCacheBehaviour::CacheOnRead,
            ClusterCacheBehaviour::NoCache
            };

    for (const auto& behaviour: lst)
    {
        ip::PARAMETER_TYPE(read_cache_default_behaviour)(behaviour).persist(pt);
        ip::PARAMETER_TYPE(read_cache_default_behaviour) read_cache(pt);
        ASSERT_EQ(read_cache.value(), behaviour);
    }
}

TEST_P(VolumeDriverConfigurationTest, enum_streams)
{
    const fs::path dump_file(FileUtils::create_temp_file_in_temp_dir("enum_dump1"));
    ALWAYS_CLEANUP_FILE(dump_file);

    bpt::ptree pt;
    ip::PARAMETER_TYPE(read_cache_default_behaviour)(ClusterCacheBehaviour::NoCache).persist(pt);
    bpt::json_parser::write_json(dump_file.string(),
                                 pt);

    bpt::ptree pt2;

    bpt::json_parser::read_json(dump_file.string(),
                                pt2);

    ip::PARAMETER_TYPE(read_cache_default_behaviour) read_cache(pt2);
    ASSERT_EQ(read_cache.value(), ClusterCacheBehaviour::NoCache);
}

TEST_P(VolumeDriverConfigurationTest, dump)
{
    const fs::path
        dump_file(FileUtils::create_temp_file_in_temp_dir("configuration_dump1"));

    ALWAYS_CLEANUP_FILE(dump_file);
    VolManager::get()->persistConfiguration(dump_file.string());

    UpdateReport report;
    ConfigurationReport c_rep;

    const boost::variant<yt::UpdateReport, yt::ConfigurationReport>
        res(VolManager::get()->updateConfiguration(dump_file));

    ASSERT_NO_THROW(boost::get<yt::UpdateReport>(res));
    ASSERT_THROW(boost::get<yt::ConfigurationReport>(res),
                 std::exception);

    const fs::path
        dump_file2(FileUtils::create_temp_file_in_temp_dir("configuration_dump2"));

    ALWAYS_CLEANUP_FILE(dump_file2);

    VolManager::get()->persistConfiguration(dump_file2);
}

TEST_P(VolumeDriverConfigurationTest, verify_property_tree)
{
    bpt::ptree pt;
    VolManager::get()->persistConfiguration(pt);

    yt::VolumeDriverComponent* comp = VolManager::get();
    const std::string cname(comp->componentName());

    EXPECT_NO_THROW(yt::VolumeDriverComponent::verify_property_tree(pt));

    {
        const std::string key("some-outdated-key-in-an-otherwise-valid-component");
        pt.put(cname + std::string(".") + key,
               "some-irrelevant-value");

        EXPECT_THROW(yt::VolumeDriverComponent::verify_property_tree(pt),
                     ip::ParameterInfo::UnknownParameterException);

        auto it = pt.find(cname);
        ASSERT_TRUE(it != pt.not_found());
        it->second.erase(key);

        EXPECT_NO_THROW(yt::VolumeDriverComponent::verify_property_tree(pt));
    }

    {
        const std::string key("some-outdated-component");
        pt.put(key + std::string(".some-outdated-key-in-that-outdated-component"),
               "some-uninteresting-value");
        EXPECT_THROW(yt::VolumeDriverComponent::verify_property_tree(pt),
                     ip::ParameterInfo::UnknownParameterException);
        pt.erase(key);
        EXPECT_NO_THROW(yt::VolumeDriverComponent::verify_property_tree(pt));
    }

    {
        // Some component completely absent in the config, used to trigger a segfault
        // in the binary, unfortunately not in the test
        bpt::ptree::size_type count =  pt.erase(cname);
        EXPECT_EQ(1U, count);
        auto it = pt.find(cname);
        EXPECT_TRUE(pt.not_found() == it);
        EXPECT_NO_THROW(yt::VolumeDriverComponent::verify_property_tree(pt));
    }
}

TEST_P(VolumeDriverConfigurationTest, obscenely_large_volume)
{
    const uint64_t hlimit =
        Entry::max_valid_cluster_address() *
        VolumeConfig::default_cluster_size() - VolManager::barts_correction;

    {
        ip::PARAMETER_TYPE(max_volume_size) val(hlimit + 1);
        bpt::ptree pt;
        VolManager::get()->persistConfiguration(pt);
        val.persist(pt);

        UpdateReport urep;
        ConfigurationReport crep;

        ASSERT_FALSE(VolManager::get()->updateConfiguration(pt, urep, crep));
        ASSERT_EQ(1U, crep.size());
        ASSERT_EQ(0U, urep.update_size());
    }

    {
        ip::PARAMETER_TYPE(max_volume_size) val(hlimit);
        bpt::ptree pt;
        VolManager::get()->persistConfiguration(pt);
        val.persist(pt);

        UpdateReport urep;
        ConfigurationReport crep;

        ASSERT_TRUE(VolManager::get()->updateConfiguration(pt, urep, crep));
        ASSERT_EQ(0U, crep.size());
        ASSERT_EQ(1U, urep.update_size());
    }
}

TEST_P(VolumeDriverConfigurationTest, open_scos_limits)
{
    const ip::PARAMETER_TYPE(open_scos_per_volume) too_small(0);
    test_forbidden_param_update(too_small);

    const ip::PARAMETER_TYPE(open_scos_per_volume) too_big(1024);
    test_forbidden_param_update(too_big);
}

TEST_P(VolumeDriverConfigurationTest, scos_per_tlog_limit)
{
    const ip::PARAMETER_TYPE(number_of_scos_in_tlog) n(0);
    test_forbidden_param_update(n);
}

TEST_P(VolumeDriverConfigurationTest, nondisposable_scos_factor_limit)
{
    const ip::PARAMETER_TYPE(non_disposable_scos_factor) f(0.9999);
    test_forbidden_param_update(f);
}

TEST_P(VolumeDriverConfigurationTest, no_reconfiguration_of_cluster_cache_mode)
{
    const ip::PARAMETER_TYPE(read_cache_default_mode) m(ClusterCacheMode::LocationBased);
    test_forbidden_param_update(m);
}

TEST_P(VolumeDriverConfigurationTest, no_reconfiguration_of_cluster_cache_behaviour)
{
    const ip::PARAMETER_TYPE(read_cache_default_behaviour)
        b(ClusterCacheBehaviour::CacheOnWrite);
    test_forbidden_param_update(b);
}

INSTANTIATE_TEST(VolumeDriverConfigurationTest);

}

// Local Variables: **
// mode: c++ **
// End: **<|MERGE_RESOLUTION|>--- conflicted
+++ resolved
@@ -445,11 +445,7 @@
             LOG_INFO("updated: " << u.parameter_name);
         }
 
-<<<<<<< HEAD
-        EXPECT_EQ(34U,
-=======
         EXPECT_EQ(35U,
->>>>>>> 6694f0e5
                   u_rep.no_update_size());
     }
 
@@ -470,11 +466,7 @@
             std::cerr << u.parameter_name << std::endl;
         }
 
-<<<<<<< HEAD
-        EXPECT_EQ(35U, u_rep.no_update_size());
-=======
         EXPECT_EQ(36U, u_rep.no_update_size());
->>>>>>> 6694f0e5
     }
 }
 
