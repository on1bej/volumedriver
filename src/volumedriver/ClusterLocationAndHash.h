// Copyright 2015 iNuron NV
//
// Licensed under the Apache License, Version 2.0 (the "License");
// you may not use this file except in compliance with the License.
// You may obtain a copy of the License at
//
//     http://www.apache.org/licenses/LICENSE-2.0
//
// Unless required by applicable law or agreed to in writing, software
// distributed under the License is distributed on an "AS IS" BASIS,
// WITHOUT WARRANTIES OR CONDITIONS OF ANY KIND, either express or implied.
// See the License for the specific language governing permissions and
// limitations under the License.

#ifndef CLUSTERLOCATION_AND_HASH_
#define CLUSTERLOCATION_AND_HASH_

#include "ClusterLocation.h"
#include "VolumeConfig.h"

#include <youtils/Weed.h>

namespace volumedrivertesting
{
class CachedTCBTTest;
}

namespace volumedriver
{

struct ClusterLocationAndHash;
}

std::ostream&
operator<<(std::ostream& ostr,
           const volumedriver::ClusterLocationAndHash& loc);

namespace volumedriver
{

struct ClusterLocationAndHash
{
    ClusterLocationAndHash(const ClusterLocation& cloc,
<<<<<<< HEAD
                           const uint8_t* data
#ifndef ENABLE_MD5_HASH
                           __attribute__((unused))
#endif
                           )
        : clusterLocation(cloc)
#ifdef ENABLE_MD5_HASH
        , weed_(data, VolumeConfig::default_cluster_size())
#endif
=======
                           const uint8_t* data,
                           const size_t size)
        : clusterLocation(cloc)
        , weed(data,
               size)
>>>>>>> e6bdeead
    {}

    ClusterLocationAndHash(const ClusterLocation& cloc,
                           const youtils::Weed& wd
#ifndef ENABLE_MD5_HASH
                           __attribute__((unused))
#endif
                           )
        : clusterLocation(cloc)
#ifdef ENABLE_MD5_HASH
        , weed_(wd)
#endif
    {}

#ifndef ENABLE_MD5_HASH
    ClusterLocationAndHash(const ClusterLocation& cloc)
        : clusterLocation(cloc)
    {}
#endif

    operator const ClusterLocation& () const
    {
        return clusterLocation;
    }

    operator ClusterLocation& ()
    {
        return clusterLocation;
    }

    ClusterLocationAndHash() = default;

    bool
    operator==(const ClusterLocationAndHash& other) const
    {
#ifdef ENABLE_MD5_HASH
        return clusterLocation == other.clusterLocation
            and weed_ == other.weed_;
#else
        return clusterLocation == other.clusterLocation;
#endif
    }

    bool
    operator!=(const ClusterLocationAndHash& other) const
    {
        return not (*this == other);
    }

    void
    cloneID(SCOCloneID scid)
    {
        clusterLocation.cloneID(scid);
    }

    static bool
    use_hash()
    {
#ifdef ENABLE_MD5_HASH
        return true;
#else
        return false;
#endif
    }

    static const ClusterLocationAndHash&
    discarded_location_and_hash()
    {
        static const std::vector<byte> z(VolumeConfig::default_cluster_size(), 0);
        static const ClusterLocationAndHash zloc(ClusterLocation(0),
                                                 youtils::Weed(z));
        return zloc;
    }

    const youtils::Weed&
    weed() const
    {
#ifdef ENABLE_MD5_HASH
        return weed_;
#else
       static const youtils::Weed w(nullptr, 0);
       return w;
#endif
    }

    // TODO: constify
    ClusterLocation clusterLocation;
#ifdef ENABLE_MD5_HASH
    youtils::Weed weed_;
#endif

private:
    friend class CachedTCBTTest;
};

#ifdef ENABLE_MD5_HASH
static_assert(sizeof(ClusterLocationAndHash) == sizeof(ClusterLocation) + sizeof(youtils::Weed),
              "ClusterLocation size assumption does not hold");
#else
static_assert(sizeof(ClusterLocationAndHash) == sizeof(ClusterLocation),
              "ClusterLocation size assumption does not hold");
#endif

}

#endif // CLUSTERLOCATION_AND_HASH_

// Local Variables: **
// mode: c++ **
// End: **<|MERGE_RESOLUTION|>--- conflicted
+++ resolved
@@ -41,23 +41,19 @@
 struct ClusterLocationAndHash
 {
     ClusterLocationAndHash(const ClusterLocation& cloc,
-<<<<<<< HEAD
                            const uint8_t* data
+#ifndef ENABLE_MD5_HASH
+                           __attribute__((unused))
+#endif
+                           ,
+                           const size_t size
 #ifndef ENABLE_MD5_HASH
                            __attribute__((unused))
 #endif
                            )
         : clusterLocation(cloc)
-#ifdef ENABLE_MD5_HASH
-        , weed_(data, VolumeConfig::default_cluster_size())
-#endif
-=======
-                           const uint8_t* data,
-                           const size_t size)
-        : clusterLocation(cloc)
         , weed(data,
                size)
->>>>>>> e6bdeead
     {}
 
     ClusterLocationAndHash(const ClusterLocation& cloc,
