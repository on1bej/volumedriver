--- conflicted
+++ resolved
@@ -464,15 +464,9 @@
     }
     v->setFailOverCacheConfig(foc_ctx->config(GetParam().foc_mode()));
 
-<<<<<<< HEAD
-    const std::string tlogname2 = v->getSnapshotManagement().getCurrentTLogName();
-    EXPECT_NE(tlogname1,
-              tlogname2);
-=======
     const TLogId tlog_id2(v->getSnapshotManagement().getCurrentTLogId());
     EXPECT_NE(tlog_id1,
               tlog_id2);
->>>>>>> 3d771fcf
 
     for(unsigned i = 0; i < entries; i++)
     {
@@ -501,23 +495,14 @@
     Volume* v = newVolume("vol1",
                           ns);
 
-<<<<<<< HEAD
-    const std::string tlogname1 = v->getSnapshotManagement().getCurrentTLogName();
-=======
->>>>>>> 3d771fcf
     const unsigned entries = 32;
 
     for(unsigned i = 0; i < entries; i++)
     {
         writeToVolume(v, i * 4096, 4096, "bdv");
     }
-<<<<<<< HEAD
     EXPECT_EQ(VolumeFailOverState::OK_STANDALONE,
               v->getVolumeFailOverState());
-=======
-
-    EXPECT_TRUE(v->getVolumeFailOverState() == VolumeFailOverState::OK_STANDALONE);
->>>>>>> 3d771fcf
 
     EXPECT_NO_THROW(v->setFailOverCacheConfig(foc_ctx1->config(GetParam().foc_mode())));
 
